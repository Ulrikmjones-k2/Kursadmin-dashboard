"""
Simple Session Management for Streamlit Authentication with Cookie Fallback
"""

import streamlit as st
import pandas as pd
import uuid
import json
from datetime import datetime, timedelta
from typing import Dict, Any, Optional
from streamlit_cookies_manager import EncryptedCookieManager

# Initialize cookies at module level
cookies = EncryptedCookieManager(
    prefix="kursadmin_",
    password="k2_course_dashboard_secret_2024"
)

if not cookies.ready():
    st.stop()

class SessionManager:
    """Simple session manager with HTTP cookies and fallback authentication."""

    def __init__(self, db_connection_func):
        self.get_db_connection = db_connection_func
        self.cookie_name = 'session_id'
        self.user_info_cookie = 'user_info'  # NEW: Store user info in cookies too
        self._ensure_session_table_exists()

    def _ensure_session_table_exists(self):
        """Create/recreate sessions table with correct structure."""
        recreate_table_sql = """
        IF NOT EXISTS (SELECT * FROM sysobjects WHERE name='user_sessions' AND xtype='U')
        BEGIN
            CREATE TABLE user_sessions (
                session_id NVARCHAR(255) PRIMARY KEY,
                user_id NVARCHAR(255) NULL,
                user_info NVARCHAR(MAX) NOT NULL,
                expires_at DATETIME2 NOT NULL,
                is_active BIT DEFAULT 1
            );
        END
        """

        try:
            import app
            from sqlalchemy import text
            engine = app.get_engine()
            with engine.connect() as conn:
                conn.execute(text(recreate_table_sql))
                conn.commit()
        except Exception as e:
            print(f"⚠️ Could not create session table: {e}")

    def create_session(self, user_info: Dict[str, Any]) -> str:
        """Create a new session with enhanced cookie storage."""
        try:
            session_id = str(uuid.uuid4())
            expires_at = datetime.now() + timedelta(hours=24)
            
            # Add expiration to user info for cookie storage
            enhanced_user_info = user_info.copy()
            enhanced_user_info['expires_at'] = expires_at.isoformat()

            # Try to store in database (don't fail if database is down)
            try:
                session_data = {
                    'session_id': session_id,
                    'user_id': user_info.get('id', 'unknown'),
                    'user_info': json.dumps(enhanced_user_info),
                    'expires_at': expires_at,
                    'is_active': True
                }
                import app
                engine = app.get_engine()
                df = pd.DataFrame([session_data])
                df.to_sql('user_sessions', engine, if_exists='append', index=False)
                print("✅ Session stored in database")
            except Exception as db_error:
                print(f"⚠️ Database storage failed, continuing with cookie-only session: {db_error}")

            return session_id
        except Exception as e:
            print(f"❌ Failed to create session: {e}")
            return None

    def validate_session(self, session_id: str) -> Optional[Dict[str, Any]]:
        """Validate session with multiple fallbacks."""
        if not session_id:
            return None

        # Try database first
        user_info = self._try_database_validation(session_id)
        if user_info:
            return user_info

        # Fallback: Try cookie-stored user info
        user_info = self._try_cookie_validation()
        if user_info:
            print("✅ Using cookie fallback authentication")
            return user_info

        return None

    def _try_database_validation(self, session_id: str) -> Optional[Dict[str, Any]]:
        """Try to validate via database."""
        try:
            import app
            from sqlalchemy import text
            engine = app.get_engine()

            query = """
            SELECT user_info, expires_at FROM user_sessions
            WHERE session_id = :session_id AND is_active = 1 AND expires_at > GETDATE()
            """

            with engine.connect() as conn:
                result = conn.execute(text(query), {"session_id": session_id})
                row = result.fetchone()

                if row:
                    user_info_json, expires_at = row
                    return json.loads(user_info_json)
        except Exception as e:
            print(f"⚠️ Database validation failed: {e}")
        return None

    def _try_cookie_validation(self) -> Optional[Dict[str, Any]]:
        """Try to validate via cookie-stored user info."""
        try:
            user_info_json = cookies.get(self.user_info_cookie)
            if not user_info_json:
                return None

            user_info = json.loads(user_info_json)
            
            # Check if cookie has expired
            expires_at_str = user_info.get('expires_at')
            if expires_at_str:
                expires_at = datetime.fromisoformat(expires_at_str)
                if datetime.now() >= expires_at:
                    # Clean up expired cookie
                    if self.user_info_cookie in cookies:
                        del cookies[self.user_info_cookie]
                    return None

            return user_info
        except Exception as e:
            print(f"⚠️ Cookie validation failed: {e}")
            # Clean up corrupted cookie
            if self.user_info_cookie in cookies:
                del cookies[self.user_info_cookie]
        return None

    def set_session_cookie(self, session_id: str):
        """Set persistent cookies with session ID and user info."""
        # Set session ID cookie
        cookies[self.cookie_name] = session_id
        
        # NEW: Also store user info in cookie for fallback
        user_info = st.session_state.get('user_info')
        if user_info:
            enhanced_user_info = user_info.copy()
            expires_at = st.session_state.get('token_expiry', datetime.now() + timedelta(hours=24))
            enhanced_user_info['expires_at'] = expires_at.isoformat()
            cookies[self.user_info_cookie] = json.dumps(enhanced_user_info)

        cookies.save()
        st.session_state.current_session_id = session_id

    def get_session_cookie(self) -> Optional[str]:
        """Get session ID from cookie."""
        # Check session state first
        session_id = st.session_state.get('current_session_id')
        if session_id and self.validate_session(session_id):
            return session_id

        # Read from cookie manager
        cookie_value = cookies.get(self.cookie_name)
        if cookie_value and self.validate_session(cookie_value):
            st.session_state.current_session_id = cookie_value
            return cookie_value

        return None

    def clear_session_cookie(self):
<<<<<<< HEAD
        """Clear session cookie."""
        print(f"🧹 CLEAR SESSION: Starting cookie and session cleanup...")

        # Clear from cookie manager
        if self.cookie_name in cookies:
            print(f"🧹 CLEAR SESSION: Found cookie {self.cookie_name}, deleting...")
            del cookies[self.cookie_name]
            # Force save to ensure cookie is removed from browser immediately
            cookies.save()
            print(f"✅ Session cookie cleared from cookie manager and browser")
        else:
            print(f"🔍 CLEAR SESSION: No cookie found to clear")

        # Also clear cookie directly with JavaScript as backup
        print(f"🧹 CLEAR SESSION: Also clearing cookie via JavaScript...")
        import streamlit.components.v1 as components
        clear_cookie_js = f"""
        <script>
            // Clear the specific cookie
            document.cookie = "kursadmin_{self.cookie_name}=; expires=Thu, 01 Jan 1970 00:00:00 GMT; path=/; domain=" + window.location.hostname;
            document.cookie = "kursadmin_{self.cookie_name}=; expires=Thu, 01 Jan 1970 00:00:00 GMT; path=/";

            // Clear all cookies with our prefix (just in case)
            const cookies = document.cookie.split(";");
            for (let cookie of cookies) {{
                const eqPos = cookie.indexOf("=");
                const name = eqPos > -1 ? cookie.substr(0, eqPos).trim() : cookie.trim();
                if (name.startsWith("kursadmin_")) {{
                    document.cookie = name + "=; expires=Thu, 01 Jan 1970 00:00:00 GMT; path=/; domain=" + window.location.hostname;
                    document.cookie = name + "=; expires=Thu, 01 Jan 1970 00:00:00 GMT; path=/";
                    console.log("Cleared cookie:", name);
                }}
            }}

            console.log("🧹 JavaScript cookie cleanup completed");
            console.log("Remaining cookies:", document.cookie);
        </script>
        """
        components.html(clear_cookie_js, height=1)
=======
        """Clear all session cookies and state."""
        # Clear cookies
        for cookie_name in [self.cookie_name, self.user_info_cookie]:
            if cookie_name in cookies:
                del cookies[cookie_name]
>>>>>>> b5fa2952

        # Clear session state
        keys_to_clear = ['current_session_id', 'authenticated', 'user_info', 'access_token', 'token_expiry', 'auth_timestamp']
        cleared_keys = []
        for key in keys_to_clear:
            if key in st.session_state:
                del st.session_state[key]
                cleared_keys.append(key)

<<<<<<< HEAD
        print(f"✅ Session state cleared: {cleared_keys}")
        print(f"🧹 CLEAR SESSION: Cleanup completed")

=======
>>>>>>> b5fa2952
# Global session manager instance
session_manager = None

def get_session_manager():
    """Get the global session manager instance."""
    global session_manager
    if session_manager is None:
        import app
        session_manager = SessionManager(app.get_engine)
    return session_manager<|MERGE_RESOLUTION|>--- conflicted
+++ resolved
@@ -93,6 +93,7 @@
         # Try database first
         user_info = self._try_database_validation(session_id)
         if user_info:
+            print("✅ Used database session authentication")
             return user_info
 
         # Fallback: Try cookie-stored user info
@@ -134,6 +135,8 @@
                 return None
 
             user_info = json.loads(user_info_json)
+            print("✅ Found user info in cookies")
+            print(f"User info from cookie: {user_info}")
             
             # Check if cookie has expired
             expires_at_str = user_info.get('expires_at')
@@ -185,53 +188,17 @@
         return None
 
     def clear_session_cookie(self):
-<<<<<<< HEAD
-        """Clear session cookie."""
+        """Clear all session cookies and state."""
         print(f"🧹 CLEAR SESSION: Starting cookie and session cleanup...")
 
-        # Clear from cookie manager
-        if self.cookie_name in cookies:
-            print(f"🧹 CLEAR SESSION: Found cookie {self.cookie_name}, deleting...")
-            del cookies[self.cookie_name]
-            # Force save to ensure cookie is removed from browser immediately
-            cookies.save()
-            print(f"✅ Session cookie cleared from cookie manager and browser")
-        else:
-            print(f"🔍 CLEAR SESSION: No cookie found to clear")
-
-        # Also clear cookie directly with JavaScript as backup
-        print(f"🧹 CLEAR SESSION: Also clearing cookie via JavaScript...")
-        import streamlit.components.v1 as components
-        clear_cookie_js = f"""
-        <script>
-            // Clear the specific cookie
-            document.cookie = "kursadmin_{self.cookie_name}=; expires=Thu, 01 Jan 1970 00:00:00 GMT; path=/; domain=" + window.location.hostname;
-            document.cookie = "kursadmin_{self.cookie_name}=; expires=Thu, 01 Jan 1970 00:00:00 GMT; path=/";
-
-            // Clear all cookies with our prefix (just in case)
-            const cookies = document.cookie.split(";");
-            for (let cookie of cookies) {{
-                const eqPos = cookie.indexOf("=");
-                const name = eqPos > -1 ? cookie.substr(0, eqPos).trim() : cookie.trim();
-                if (name.startsWith("kursadmin_")) {{
-                    document.cookie = name + "=; expires=Thu, 01 Jan 1970 00:00:00 GMT; path=/; domain=" + window.location.hostname;
-                    document.cookie = name + "=; expires=Thu, 01 Jan 1970 00:00:00 GMT; path=/";
-                    console.log("Cleared cookie:", name);
-                }}
-            }}
-
-            console.log("🧹 JavaScript cookie cleanup completed");
-            console.log("Remaining cookies:", document.cookie);
-        </script>
-        """
-        components.html(clear_cookie_js, height=1)
-=======
-        """Clear all session cookies and state."""
         # Clear cookies
         for cookie_name in [self.cookie_name, self.user_info_cookie]:
             if cookie_name in cookies:
+                print(f"🧹 CLEAR SESSION: Found cookie {cookie_name}, deleting...")
                 del cookies[cookie_name]
->>>>>>> b5fa2952
+
+        cookies.save()
+        print(f"✅ Session cookies cleared from cookie manager and browser")
 
         # Clear session state
         keys_to_clear = ['current_session_id', 'authenticated', 'user_info', 'access_token', 'token_expiry', 'auth_timestamp']
@@ -241,12 +208,8 @@
                 del st.session_state[key]
                 cleared_keys.append(key)
 
-<<<<<<< HEAD
         print(f"✅ Session state cleared: {cleared_keys}")
         print(f"🧹 CLEAR SESSION: Cleanup completed")
-
-=======
->>>>>>> b5fa2952
 # Global session manager instance
 session_manager = None
 
